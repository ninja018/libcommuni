--- conflicted
+++ resolved
@@ -219,7 +219,6 @@
     const IrcToken token = IrcTokenizer(text).find(pos);
     const QPair<int, int> bounds = qMakePair(token.position(), token.length());
     if (bounds.first != -1 && bounds.second != -1) {
-        const int index = indexOfWord(text, pos);
         const QString word = text.mid(bounds.first, bounds.second);
 
         int pfx = 0;
@@ -232,7 +231,7 @@
         buffers.move(buffers.indexOf(buffer), 0); // promote the current buffer
         foreach (IrcBuffer* buffer, buffers) {
             QString title = buffer->title();
-            if (!isChannel && index == 0)
+            if (!isChannel && token.index() == 0)
                 title += suffix;
             IrcCompletion completion;
             if (title.startsWith(word, Qt::CaseInsensitive))
@@ -250,11 +249,7 @@
             foreach (IrcUser* user, userModel.users()) {
                 if (user->name().startsWith(word, Qt::CaseInsensitive)) {
                     QString name = user->name();
-<<<<<<< HEAD
                     if (token.index() == 0)
-=======
-                    if (index == 0)
->>>>>>> 61bdd405
                         name += suffix;
                     IrcCompletion completion = completeWord(text, bounds.first, bounds.second, name);
                     if (completion.isValid() && !completions.contains(completion))
