--- conflicted
+++ resolved
@@ -242,7 +242,8 @@
     \brief The message is an implicit "reply" after joining a channel.
  */
 
-<<<<<<< HEAD
+extern bool irc_is_supported_encoding(const QByteArray& encoding); // ircmessagedecoder.cpp
+
 static IrcMessage* irc_create_message(const QString& command, IrcConnection* connection)
 {
     typedef std::function<IrcMessage *(IrcConnection *)> IrcMessageFactory;
@@ -278,44 +279,6 @@
         return new IrcNumericMessage(connection);
 
     return new IrcMessage(connection);
-=======
-extern bool irc_is_supported_encoding(const QByteArray& encoding); // ircmessagedecoder.cpp
-
-static const QMetaObject* irc_command_meta_object(const QString& command)
-{
-    static QHash<QString, const QMetaObject*> metaObjects;
-    if (metaObjects.isEmpty()) {
-        metaObjects.insert("ACCOUNT", &IrcAccountMessage::staticMetaObject);
-        metaObjects.insert("AWAY", &IrcAwayMessage::staticMetaObject);
-        metaObjects.insert("BATCH", &IrcBatchMessage::staticMetaObject);
-        metaObjects.insert("CAP", &IrcCapabilityMessage::staticMetaObject);
-        metaObjects.insert("ERROR", &IrcErrorMessage::staticMetaObject);
-        metaObjects.insert("CHGHOST", &IrcHostChangeMessage::staticMetaObject);
-        metaObjects.insert("INVITE", &IrcInviteMessage::staticMetaObject);
-        metaObjects.insert("JOIN", &IrcJoinMessage::staticMetaObject);
-        metaObjects.insert("KICK", &IrcKickMessage::staticMetaObject);
-        metaObjects.insert("MODE", &IrcModeMessage::staticMetaObject);
-        metaObjects.insert("NICK", &IrcNickMessage::staticMetaObject);
-        metaObjects.insert("NOTICE", &IrcNoticeMessage::staticMetaObject);
-        metaObjects.insert("PART", &IrcPartMessage::staticMetaObject);
-        metaObjects.insert("PING", &IrcPingMessage::staticMetaObject);
-        metaObjects.insert("PONG", &IrcPongMessage::staticMetaObject);
-        metaObjects.insert("PRIVMSG", &IrcPrivateMessage::staticMetaObject);
-        metaObjects.insert("QUIT", &IrcQuitMessage::staticMetaObject);
-        metaObjects.insert("TOPIC", &IrcTopicMessage::staticMetaObject);
-    }
-
-    const QMetaObject* metaObject = metaObjects.value(command.toUpper());
-    if (!metaObject) {
-        bool ok = false;
-        command.toInt(&ok);
-        if (ok)
-            metaObject = &IrcNumericMessage::staticMetaObject;
-    }
-    if (!metaObject)
-        metaObject = &IrcMessage::staticMetaObject;
-    return metaObject;
->>>>>>> e5718285
 }
 
 /*!
