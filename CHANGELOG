--- conflicted
+++ resolved
@@ -1,4 +1,3 @@
-<<<<<<< HEAD
 3.2.0
 -----
 - General
@@ -13,7 +12,7 @@
 - IrcUtil
   - Made IrcCommandParser retain whitespace and compose a single
     command parameter out of a multi-word input parameter
-=======
+
 3.1.1/3.0.3
 -----------
 - General
@@ -23,7 +22,6 @@
   - Added missing enums to Irc::registerMetaTypes()
 - IrcModel
   - Fixed IrcChannel::isChannel() for namespaced builds
->>>>>>> 0dbda98c
 
 3.1.0
 -----
