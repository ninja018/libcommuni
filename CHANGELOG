<<<<<<< HEAD
3.1.0
-----
- General
  - IrcUtil now depends on IrcModel
- IrcCore
  - Added IrcConnection::saveState()
  - Added IrcConnection::restoreState()
  - Added IrcModeMessage::arguments()
  - Introduced IrcWhoReplyMessage
- IrcModel
  - Added IrcBufferModel::saveState()
  - Added IrcBufferModel::restoreState()
  - Added IrcChannel::key
  - Added IrcChannel::join(QString key)
  - Added IrcBuffer::data()
  - Added IrcUser::away
  - Added IrcUser::servOp
- IrcUtil
  - Introduced IrcCompleter
=======
3.0.2
-----
- IrcModel
  - Fixed IrcBufferModel to not block IrcBuffer signals on destruction/removal
>>>>>>> 1e8eea11

3.0.1
-----
- IrcCore
  - Fixed IrcConnection::open() to bail out when already active
  - Fixed IrcModeMessage::kind() for modes with arguments
- IrcModel
  - Added missing IrcUserModel::channelChanged() to docs
  - Fixed a potential crash in IrcUserModel sorting
  - Fixed IrcChannel::isActive() on quit
  - Fixed IrcBufferModel to deliver messages only to active buffers
  - Fixed IrcUser mode & prefix sorting in the "ranking" order
- IrcUtil
  - Added missing export macro to IrcPalette
  - Fixed IrcTextFormat::toHtml() to percent encode special characters in URLs

3.0.0
-----
- General
  - Modularized: IrcCore, IrcModel & IrcUtil
  - Added namespace support
  - Full QML support & restored the QML plugin
  - Renamed all COMMUNI_XXX macros to IRC_XXX
  - Made uchardet the default encoding detection backend
- IrcCore
  - Added Irc::registerMetaTypes()
  - Renamed Irc::toString() to Irc::codeToString()
  - Added Irc::nick/ident/hostFromPrefix()
  - Renamed IrcSessionInfo to IrcNetwork
  - Renamed IrcSession to IrcConnection
  - Added IrcConnection::network
  - Added IrcConnection::enabled
  - Added IrcConnection::status
  - Added IrcConnection::displayName
  - Added IrcConnection::reconnectDelay
  - Replaced IrcConnection::password signal with a property
  - Added IrcConnection::saslMechanism & supportedSaslMechanisms
  - Added IrcConnection(host, parent) convenience constructor
  - Made IrcConnection::sendCommand() queue when inactive
  - Introduced IrcCommandFilter
  - Removed IrcSender
  - Replaced IrcMessage::sender with IrcMessage::(prefix|nick|ident|host)
  - Added IrcMessage::network
  - Added IrcPrivate/NoticeMessage::private property
  - Replaced IrcNickMessage::nick with oldNick & newNick
  - Renamed IrcPrivate/NoticeMessage::message to content
  - Replaced IrcMessage::fromCommand() with IrcCommand::toMessage()
- IrcModel
  - Added IrcUserModel::sortOrder & sortMethod
  - Added IrcUserModel::indexOf(IrcUser*)
  - Added IrcUserModel::clear()
  - Added IrcUser::title
  - Renamed IrcUserModel::user(QString) to find(QString)
  - Added IrcBufferModel::network
  - Added IrcBufferModel::sortOrder & sortMethod
  - Added IrcBufferModel::add(IrcBuffer*)
  - Added IrcBufferModel::indexOf(IrcBuffer*)
  - Added IrcBufferModel::remove(IrcBuffer*)
  - Added IrcBufferModel::buffer/channelPrototype
  - Split IrcBufferModel::create() to createBuffer() & createChannel()
  - Renamed IrcBufferModel::user(QString) to find(QString)
  - Removed IrcBufferModel::destroy()
  - Added IrcBuffer::persistent
  - Added IrcBuffer::sticky
  - Added IrcBuffer::network
  - Added IrcBuffer::receiveMessage()
- IrcUtil
  - Added IrcCommandParser::tolerant
  - Renamed IrcCommandParser::currentTarget to target
  - Replaced IrcCommandParser::prefix with triggers
  - Added details for IrcCommandParser::syntax()
  - Added IrcPalette color name properties
- Examples
  - Added a minimal example - connect, join & message in 8 lines of code
  - Added a Qt Quick based GUI client example
  - Added a bot example written in QML

2.2.0
-----
- Implemented SASL support (http://freenode.net/sasl)
- Introduced IrcBufferModel, IrcUserModel and IrcCommandParser
- Added new IrcSession convenience signals
  - void xxxMessageReceived(IrcXxxMessage* message)
  - void nickNameReserved(QString* alternate)
- Added bool IrcSession::secure property
- Added IrcSession::quit() slot for convenience
- Allowed constructing an invalid IrcSessionInfo
- Added IrcSessionInfo::channelModes(A|B|C|D)
- Added IrcModeMessage::Kind { Channel, User }
- Added IrcTopicMessage::isReply() and IrcModeMessage::isReply()
  - NOTE: Notice that there is no need to catch RPL_TOPIC, RPL_NOTOPIC
          or RPL_CHANNELMODEIS anymore. These numeric replies are now
          composed to IrcTopicMessage and IrcModeMessage.
- Made IrcLagTimer::session a writable property
- Improved submodule support:
  https://github.com/communi/libcommuni/wiki/Submodule
- Overall documentation improvements

2.1.1
-----
- Add missing docs for IrcMessage::Motd/Names enum values
- Enable using communi as a static lib & git submodule
- Fixed a memory leak in IrcProtocol
- Other cosmetic docs & build system cleanups and improvements

2.1.0
-----
- Introduced IrcMessageFilter and IrcLagTimer
- Added IrcSessionInfo::availableCapabilities() and activeCapabilities()
- Added QDebug stream operators for IrcSender
- Added QDataStream operators for IrcPalette and IrcTextFormat
- Added comparison operators for IrcSender, IrcPalette and IrcTextFormat
- Added IrcCommand::createPing()
- Added IrcMotdMessage and IrcNamesMessage
- Made IrcSession::sendCommand() only delete parentless commands
- Fixes and improvements to the congigure script

2.0.1
-----
- Fixed IrcMessage::toData()
- Fixed identify-msg capability handling
- Fixed ICU linking on 64-bit Windows
- Fixed IrcSession::close() to abort connecting

2.0.0
-----
- Focus on easy deployment
  - Removed all plugins
  - Better support for static builds and including(src.pri)
- Removed Symbian support
- The default FALLBACK encoding changed from UTF-8 to ISO-8859-15
  - UTF-8 did not make much sense as the default fallback encoding,
    since the fallback is only used when the message is detected NOT
    to be valid UTF-8 and the auto-detection fails
- Radically simplified examples
- Removed all deprecated classes and methods
- API changes:
  - Added:
    - IrcPalette
    - IrcTextFormat
    - IrcSessionInfo
    - IrcMessage::session
    - IrcMessage::timeStamp
    - IrcCommand::Type & IrcCommand::createXxx() for:
      - admin/info/knock/list/motd/stats/time/trace/users/version/who
  - Removed:
    - IrcUtil
      - use IrcTextFormat & IrcPalette instead
    - IrcCodecPlugin
      - use qmake -config icu or -config uchardet instead
    - IrcMessage::isOwn
      - use IrcMessage::flags() & IrcMessage::Own instead
    - IrcMessage::toString()
      - use IrcMessage::toData() instead
    - IrcMessage::fromString()
      - use IrcMessage::fromData/Command/Parameters() instead

1.2.2
-----
- Qt 5.0.0 final specific build fixes
- Fixed CTCP reply handling
- Fixed SSL connections

1.2.1
-----
- Fixed #24: IrcSessionPrivate::_q_error() is too verbose
- Fixed #25: IrcSessionPrivate::processLine() should not respond to
  CTCP requests
- Qt 5 specific build fixes
- Made the default fallback encoding ISO-8859-1
- Fixed a performance bottleneck in IrcDecoder::setEncoding()

1.2.0
-----
- Qt 5 support
- Implemented support for IRC capabilities as specified at
  http://www.leeh.co.uk/draft-mitchell-irc-capabilities-02.html
- Implemented support for the "identify-msg" capability
- Pluginized the message decoder
  - The default message decoder plugin is based on uchardet, which
    is built into the plugin, making it available on all platforms
  - An alternative message decoder plugin based on ICU is available
    in src/plugins/icu must be enabled/built by hand. It requires
    the presence of ICU (modify icu.pri if necessary) that is not
    available for all Communi supported platforms
  - The used message decoder plugin may be controlled by setting the
    COMMUNI_CODEC_PLUGIN (values: uchardet,icu) environment variable
  - In conjuction with the standard QT_PLUGIN_PATH, plugin paths may
    be controlled by setting the COMMUNI_PLUGIN_PATH environment
    variable
- API changes:
  - Added IrcCodecPlugin
  - Added QByteArray IrcMessage::encoding [property]
  - Added IrcMessage::Flags and IrcMessage::flags()
    - None, Own, Identified, Unidentified
  - Added IrcMessage::Capability and IrcCapabilityMessage
  - Added IrcCommand::Capability and IrcCommand::createCapability()
- Facelifted the desktop example

1.1.2
-----
- Docs:
  - Fixed IrcMessage::Private enum value to appear
- Examples:
  - Fixed settings to be remembered
  - Fixed a performance issue in channel message nick highlighting

1.1.1
-----
- Various build system fixes and improvements
  - Fixed shadow builds
  - Configure: improved qmake(-qt4) detection & added error handling
  - Fixed plugins, examples and tests to link to the local built libs
    instead of the installed ones whether they happen to exist
  - Added a 'no_rpath' qmake config
- Examples: fixed message formatting clash with nick names & URLs

1.1.0
-----
- Introduced a configure script
- Added a Symbian (QML) example
- Significantly revised the desktop example
  - Added dock icon badge, topic label & channel user list
  - Made it possible to emded parts into another app
- Replaced ICU with uchardet as the encoding detection engine
  - ICU is not available on all platforms, whereas uchardet is
    built into Communi and therefore available on all platforms
- IrcUtil::messageToHtml() to handle mIRC style background colors
- Detect message encoding part by part, instead of for the whole line
- Changed the semantics of IrcSession::encoding to a fallback encoding
- API changes:
  - Added bool IrcMessage::own [property]
  - Added IrcMessage::fromData() - deprecated IrcMessage::fromString()
  - Added IrcMessage::toData() - deprecated IrcMessage::toString()
  - Added QByteArray IrcCommand::encoding [property]
  - Added bool IrcSession::sendData(const QByteArray& data)

1.0.0
-----
- Renamed Communi (was LibIrcClient-Qt)
- Underwent a major rewrite
  - Split the monolithic IrcSession class
  - New event/message & property based IrcSession API
  - Removed the problematic buffer concept
  - New public classes: IrcCommand and IrcMessage & subclasses
- Improved QML compatibility
  - QObject based messages & commands
  - Used properties, signals, slots and invokables
  - Provided a declarative plugin: import Communi 1.0
- Environment variable COMMUNI_DEBUG=1 to help debugging - log socket state
  changes and received messages to the debug output
- Added desktop (QWidgets) & MeeGo (QML) examples

0.5.0
-----
- Irc::Session API additions:
  - addBuffer() and buffers() for buffer management
  - welcomed() signal, emitted when 001 is received
- Added IRC capability support
- Implemented IDENTIFY-MSG capability
- Fixed "icu.pri: Unescaped backslashes are deprecated"
- Remove buffer upon parting a channel
- Fixed Session::raw()'s check of written bytes
- Fixed #3 An incorrect buffer is created when StripNicks is off and
  EchoMessages
- Improved building on Mac
  - Make a difference between frameworks and standard dylibs (depending
    on Qt's installation style)
  - Set INSTALL_NAME correctly

0.4.1
-----
- Added support for static builds (qmake -config static)
- Fixed qmake project messages output only once
- Fixed MOC_DIR in release mode
- Added default MacPorts paths for ICU
- Fixed notices and messages from "real host" vs. "connected host" to get
  directed to the same buffer
- Fixed CTCP requests not to create a new buffer

0.4.0
-----
- Introduced Irc::Buffer - the concept of server/channel/query specific buffers
- Deprecated buffer-specific functionality in Irc::Session
- Fixed tabs not to cause underlined text
- Added a version number to the library
- Added Irc::Rfc::toString()
- Fixed euIRC connection problems

0.3.2
-----
- Fixed problems with "unknown" messages
- Fixed Irc::Session::connectSlotsByName() not to try to establish
  a connection when the parameter types don't match
- Code improvements

0.3.1
-----
- Fixed compilation on Mac
- Fixed Irc::Session::connected() and disconnected() to be emitted correctly
- Fixed Irc::Session::connectSlotsByName() not to establish multiple
  connections when a slot exists multiple times (reimplemented)
- Made Irc::Session::cmdMessage(), cmdNotice() and cmdCtcpAction() to
  emit own messages, notices and actions. This simplifies client
  implementation
- Started working on auto tests and added code coverage support
- Added a workaround for older Qt versions that don't have the
  QT_FORWARD_DECLARE_CLASS() macro defined

0.3.0
-----
- Added SSL support
- Quality & compatibility
  - no_keywords
  - QT_NO_CAST_FROM_ASCII
  - QT_NO_CAST_TO_ASCII
- Bug fixes & code improvements

0.2.0
-----
- The first fully Qt-based version

0.1.1
-----
- Added support for optional encoding detection with ICU

0.1.0
-----
- The first internal release<|MERGE_RESOLUTION|>--- conflicted
+++ resolved
@@ -1,4 +1,3 @@
-<<<<<<< HEAD
 3.1.0
 -----
 - General
@@ -18,12 +17,11 @@
   - Added IrcUser::servOp
 - IrcUtil
   - Introduced IrcCompleter
-=======
+
 3.0.2
 -----
 - IrcModel
   - Fixed IrcBufferModel to not block IrcBuffer signals on destruction/removal
->>>>>>> 1e8eea11
 
 3.0.1
 -----
