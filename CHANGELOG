<<<<<<< HEAD
3.1.0
-----
- General
  - IrcUtil now depends on IrcModel
- IrcCore
  - Added IrcConnection::saveState()
  - Added IrcConnection::restoreState()
  - Added IrcModeMessage::arguments()
- IrcModel
  - Added IrcBufferModel::saveState()
  - Added IrcBufferModel::restoreState()
  - Added IrcChannel::key
  - Added IrcChannel::join(QString key)
  - Added IrcBuffer::data()
- IrcUtil
  - Introduced IrcCompleter
=======
3.0.1
-----
- IrcCore
  - Fixed IrcConnection::open() to bail out when already active
  - Fixed IrcModeMessage::kind() for modes with arguments
- IrcModel
  - Added missing IrcUserModel::channelChanged() to docs
  - Fixed a potential crash in IrcUserModel sorting
  - Fixed IrcChannel::isActive() on quit
  - Fixed IrcBufferModel to deliver messages only to active buffers
  - Fixed IrcUser mode & prefix sorting in the "ranking" order
- IrcUtil
  - Added missing export macro to IrcPalette
  - Fixed IrcTextFormat::toHtml() to percent encode special characters in URLs
>>>>>>> 2bc37817

3.0.0
-----
- General
  - Modularized: IrcCore, IrcModel & IrcUtil
  - Added namespace support
  - Full QML support & restored the QML plugin
  - Renamed all COMMUNI_XXX macros to IRC_XXX
  - Made uchardet the default encoding detection backend
- IrcCore
  - Added Irc::registerMetaTypes()
  - Renamed Irc::toString() to Irc::codeToString()
  - Added Irc::nick/ident/hostFromPrefix()
  - Renamed IrcSessionInfo to IrcNetwork
  - Renamed IrcSession to IrcConnection
  - Added IrcConnection::network
  - Added IrcConnection::enabled
  - Added IrcConnection::status
  - Added IrcConnection::displayName
  - Added IrcConnection::reconnectDelay
  - Replaced IrcConnection::password signal with a property
  - Added IrcConnection::saslMechanism & supportedSaslMechanisms
  - Added IrcConnection(host, parent) convenience constructor
  - Made IrcConnection::sendCommand() queue when inactive
  - Introduced IrcCommandFilter
  - Removed IrcSender
  - Replaced IrcMessage::sender with IrcMessage::(prefix|nick|ident|host)
  - Added IrcMessage::network
  - Added IrcPrivate/NoticeMessage::private property
  - Replaced IrcNickMessage::nick with oldNick & newNick
  - Renamed IrcPrivate/NoticeMessage::message to content
  - Replaced IrcMessage::fromCommand() with IrcCommand::toMessage()
- IrcModel
  - Added IrcUserModel::sortOrder & sortMethod
  - Added IrcUserModel::indexOf(IrcUser*)
  - Added IrcUserModel::clear()
  - Added IrcUser::title
  - Renamed IrcUserModel::user(QString) to find(QString)
  - Added IrcBufferModel::network
  - Added IrcBufferModel::sortOrder & sortMethod
  - Added IrcBufferModel::add(IrcBuffer*)
  - Added IrcBufferModel::indexOf(IrcBuffer*)
  - Added IrcBufferModel::remove(IrcBuffer*)
  - Added IrcBufferModel::buffer/channelPrototype
  - Split IrcBufferModel::create() to createBuffer() & createChannel()
  - Renamed IrcBufferModel::user(QString) to find(QString)
  - Removed IrcBufferModel::destroy()
  - Added IrcBuffer::persistent
  - Added IrcBuffer::sticky
  - Added IrcBuffer::network
  - Added IrcBuffer::receiveMessage()
- IrcUtil
  - Added IrcCommandParser::tolerant
  - Renamed IrcCommandParser::currentTarget to target
  - Replaced IrcCommandParser::prefix with triggers
  - Added details for IrcCommandParser::syntax()
  - Added IrcPalette color name properties
- Examples
  - Added a minimal example - connect, join & message in 8 lines of code
  - Added a Qt Quick based GUI client example
  - Added a bot example written in QML

2.2.0
-----
- Implemented SASL support (http://freenode.net/sasl)
- Introduced IrcBufferModel, IrcUserModel and IrcCommandParser
- Added new IrcSession convenience signals
  - void xxxMessageReceived(IrcXxxMessage* message)
  - void nickNameReserved(QString* alternate)
- Added bool IrcSession::secure property
- Added IrcSession::quit() slot for convenience
- Allowed constructing an invalid IrcSessionInfo
- Added IrcSessionInfo::channelModes(A|B|C|D)
- Added IrcModeMessage::Kind { Channel, User }
- Added IrcTopicMessage::isReply() and IrcModeMessage::isReply()
  - NOTE: Notice that there is no need to catch RPL_TOPIC, RPL_NOTOPIC
          or RPL_CHANNELMODEIS anymore. These numeric replies are now
          composed to IrcTopicMessage and IrcModeMessage.
- Made IrcLagTimer::session a writable property
- Improved submodule support:
  https://github.com/communi/libcommuni/wiki/Submodule
- Overall documentation improvements

2.1.1
-----
- Add missing docs for IrcMessage::Motd/Names enum values
- Enable using communi as a static lib & git submodule
- Fixed a memory leak in IrcProtocol
- Other cosmetic docs & build system cleanups and improvements

2.1.0
-----
- Introduced IrcMessageFilter and IrcLagTimer
- Added IrcSessionInfo::availableCapabilities() and activeCapabilities()
- Added QDebug stream operators for IrcSender
- Added QDataStream operators for IrcPalette and IrcTextFormat
- Added comparison operators for IrcSender, IrcPalette and IrcTextFormat
- Added IrcCommand::createPing()
- Added IrcMotdMessage and IrcNamesMessage
- Made IrcSession::sendCommand() only delete parentless commands
- Fixes and improvements to the congigure script

2.0.1
-----
- Fixed IrcMessage::toData()
- Fixed identify-msg capability handling
- Fixed ICU linking on 64-bit Windows
- Fixed IrcSession::close() to abort connecting

2.0.0
-----
- Focus on easy deployment
  - Removed all plugins
  - Better support for static builds and including(src.pri)
- Removed Symbian support
- The default FALLBACK encoding changed from UTF-8 to ISO-8859-15
  - UTF-8 did not make much sense as the default fallback encoding,
    since the fallback is only used when the message is detected NOT
    to be valid UTF-8 and the auto-detection fails
- Radically simplified examples
- Removed all deprecated classes and methods
- API changes:
  - Added:
    - IrcPalette
    - IrcTextFormat
    - IrcSessionInfo
    - IrcMessage::session
    - IrcMessage::timeStamp
    - IrcCommand::Type & IrcCommand::createXxx() for:
      - admin/info/knock/list/motd/stats/time/trace/users/version/who
  - Removed:
    - IrcUtil
      - use IrcTextFormat & IrcPalette instead
    - IrcCodecPlugin
      - use qmake -config icu or -config uchardet instead
    - IrcMessage::isOwn
      - use IrcMessage::flags() & IrcMessage::Own instead
    - IrcMessage::toString()
      - use IrcMessage::toData() instead
    - IrcMessage::fromString()
      - use IrcMessage::fromData/Command/Parameters() instead

1.2.2
-----
- Qt 5.0.0 final specific build fixes
- Fixed CTCP reply handling
- Fixed SSL connections

1.2.1
-----
- Fixed #24: IrcSessionPrivate::_q_error() is too verbose
- Fixed #25: IrcSessionPrivate::processLine() should not respond to
  CTCP requests
- Qt 5 specific build fixes
- Made the default fallback encoding ISO-8859-1
- Fixed a performance bottleneck in IrcDecoder::setEncoding()

1.2.0
-----
- Qt 5 support
- Implemented support for IRC capabilities as specified at
  http://www.leeh.co.uk/draft-mitchell-irc-capabilities-02.html
- Implemented support for the "identify-msg" capability
- Pluginized the message decoder
  - The default message decoder plugin is based on uchardet, which
    is built into the plugin, making it available on all platforms
  - An alternative message decoder plugin based on ICU is available
    in src/plugins/icu must be enabled/built by hand. It requires
    the presence of ICU (modify icu.pri if necessary) that is not
    available for all Communi supported platforms
  - The used message decoder plugin may be controlled by setting the
    COMMUNI_CODEC_PLUGIN (values: uchardet,icu) environment variable
  - In conjuction with the standard QT_PLUGIN_PATH, plugin paths may
    be controlled by setting the COMMUNI_PLUGIN_PATH environment
    variable
- API changes:
  - Added IrcCodecPlugin
  - Added QByteArray IrcMessage::encoding [property]
  - Added IrcMessage::Flags and IrcMessage::flags()
    - None, Own, Identified, Unidentified
  - Added IrcMessage::Capability and IrcCapabilityMessage
  - Added IrcCommand::Capability and IrcCommand::createCapability()
- Facelifted the desktop example

1.1.2
-----
- Docs:
  - Fixed IrcMessage::Private enum value to appear
- Examples:
  - Fixed settings to be remembered
  - Fixed a performance issue in channel message nick highlighting

1.1.1
-----
- Various build system fixes and improvements
  - Fixed shadow builds
  - Configure: improved qmake(-qt4) detection & added error handling
  - Fixed plugins, examples and tests to link to the local built libs
    instead of the installed ones whether they happen to exist
  - Added a 'no_rpath' qmake config
- Examples: fixed message formatting clash with nick names & URLs

1.1.0
-----
- Introduced a configure script
- Added a Symbian (QML) example
- Significantly revised the desktop example
  - Added dock icon badge, topic label & channel user list
  - Made it possible to emded parts into another app
- Replaced ICU with uchardet as the encoding detection engine
  - ICU is not available on all platforms, whereas uchardet is
    built into Communi and therefore available on all platforms
- IrcUtil::messageToHtml() to handle mIRC style background colors
- Detect message encoding part by part, instead of for the whole line
- Changed the semantics of IrcSession::encoding to a fallback encoding
- API changes:
  - Added bool IrcMessage::own [property]
  - Added IrcMessage::fromData() - deprecated IrcMessage::fromString()
  - Added IrcMessage::toData() - deprecated IrcMessage::toString()
  - Added QByteArray IrcCommand::encoding [property]
  - Added bool IrcSession::sendData(const QByteArray& data)

1.0.0
-----
- Renamed Communi (was LibIrcClient-Qt)
- Underwent a major rewrite
  - Split the monolithic IrcSession class
  - New event/message & property based IrcSession API
  - Removed the problematic buffer concept
  - New public classes: IrcCommand and IrcMessage & subclasses
- Improved QML compatibility
  - QObject based messages & commands
  - Used properties, signals, slots and invokables
  - Provided a declarative plugin: import Communi 1.0
- Environment variable COMMUNI_DEBUG=1 to help debugging - log socket state
  changes and received messages to the debug output
- Added desktop (QWidgets) & MeeGo (QML) examples

0.5.0
-----
- Irc::Session API additions:
  - addBuffer() and buffers() for buffer management
  - welcomed() signal, emitted when 001 is received
- Added IRC capability support
- Implemented IDENTIFY-MSG capability
- Fixed "icu.pri: Unescaped backslashes are deprecated"
- Remove buffer upon parting a channel
- Fixed Session::raw()'s check of written bytes
- Fixed #3 An incorrect buffer is created when StripNicks is off and
  EchoMessages
- Improved building on Mac
  - Make a difference between frameworks and standard dylibs (depending
    on Qt's installation style)
  - Set INSTALL_NAME correctly

0.4.1
-----
- Added support for static builds (qmake -config static)
- Fixed qmake project messages output only once
- Fixed MOC_DIR in release mode
- Added default MacPorts paths for ICU
- Fixed notices and messages from "real host" vs. "connected host" to get
  directed to the same buffer
- Fixed CTCP requests not to create a new buffer

0.4.0
-----
- Introduced Irc::Buffer - the concept of server/channel/query specific buffers
- Deprecated buffer-specific functionality in Irc::Session
- Fixed tabs not to cause underlined text
- Added a version number to the library
- Added Irc::Rfc::toString()
- Fixed euIRC connection problems

0.3.2
-----
- Fixed problems with "unknown" messages
- Fixed Irc::Session::connectSlotsByName() not to try to establish
  a connection when the parameter types don't match
- Code improvements

0.3.1
-----
- Fixed compilation on Mac
- Fixed Irc::Session::connected() and disconnected() to be emitted correctly
- Fixed Irc::Session::connectSlotsByName() not to establish multiple
  connections when a slot exists multiple times (reimplemented)
- Made Irc::Session::cmdMessage(), cmdNotice() and cmdCtcpAction() to
  emit own messages, notices and actions. This simplifies client
  implementation
- Started working on auto tests and added code coverage support
- Added a workaround for older Qt versions that don't have the
  QT_FORWARD_DECLARE_CLASS() macro defined

0.3.0
-----
- Added SSL support
- Quality & compatibility
  - no_keywords
  - QT_NO_CAST_FROM_ASCII
  - QT_NO_CAST_TO_ASCII
- Bug fixes & code improvements

0.2.0
-----
- The first fully Qt-based version

0.1.1
-----
- Added support for optional encoding detection with ICU

0.1.0
-----
- The first internal release<|MERGE_RESOLUTION|>--- conflicted
+++ resolved
@@ -1,4 +1,3 @@
-<<<<<<< HEAD
 3.1.0
 -----
 - General
@@ -15,7 +14,7 @@
   - Added IrcBuffer::data()
 - IrcUtil
   - Introduced IrcCompleter
-=======
+
 3.0.1
 -----
 - IrcCore
@@ -30,7 +29,6 @@
 - IrcUtil
   - Added missing export macro to IrcPalette
   - Fixed IrcTextFormat::toHtml() to percent encode special characters in URLs
->>>>>>> 2bc37817
 
 3.0.0
 -----
